// Licensed to the Apache Software Foundation (ASF) under one
// or more contributor license agreements.  See the NOTICE file
// distributed with this work for additional information
// regarding copyright ownership.  The ASF licenses this file
// to you under the Apache License, Version 2.0 (the
// "License"); you may not use this file except in compliance
// with the License.  You may obtain a copy of the License at
//
//   http://www.apache.org/licenses/LICENSE-2.0
//
// Unless required by applicable law or agreed to in writing,
// software distributed under the License is distributed on an
// "AS IS" BASIS, WITHOUT WARRANTIES OR CONDITIONS OF ANY
// KIND, either express or implied.  See the License for the
// specific language governing permissions and limitations
// under the License.

//! In-memory data source for presenting a Vec<RecordBatch> as a data source that can be
//! queried by DataFusion. This allows data to be pre-loaded into memory and then
//! repeatedly queried without incurring additional file I/O overhead.

use futures::StreamExt;
use log::debug;
use std::any::Any;
use std::sync::Arc;

use arrow::datatypes::{Field, Schema, SchemaRef};
use arrow::record_batch::RecordBatch;

use crate::datasource::TableProvider;
use crate::error::{DataFusionError, Result};
use crate::logical_plan::Expr;
use crate::physical_plan::common;
use crate::physical_plan::memory::MemoryExec;
use crate::physical_plan::ExecutionPlan;
use crate::{
    datasource::datasource::Statistics,
    physical_plan::{repartition::RepartitionExec, Partitioning},
};

use super::datasource::ColumnStatistics;

/// In-memory table
pub struct MemTable {
    schema: SchemaRef,
    batches: Vec<Vec<RecordBatch>>,
    statistics: Statistics,
}

// Calculates statistics based on partitions
fn calculate_statistics(
    schema: &SchemaRef,
    partitions: &[Vec<RecordBatch>],
) -> Statistics {
    let num_rows: usize = partitions
        .iter()
        .flat_map(|batches| batches.iter().map(RecordBatch::num_rows))
        .sum();

    let mut null_count: Vec<usize> = vec![0; schema.fields().len()];
    for partition in partitions.iter() {
        for batch in partition {
            for (i, array) in batch.columns().iter().enumerate() {
                null_count[i] += array.null_count();
            }
        }
    }

    let column_statistics = Some(
        null_count
            .iter()
            .map(|null_count| ColumnStatistics {
                null_count: Some(*null_count),
            })
            .collect(),
    );

    Statistics {
        num_rows: Some(num_rows),
        total_byte_size: None,
        column_statistics,
    }
}

impl MemTable {
    /// Create a new in-memory table from the provided schema and record batches
    pub fn try_new(schema: SchemaRef, partitions: Vec<Vec<RecordBatch>>) -> Result<Self> {
        if partitions
            .iter()
            .flatten()
            .all(|batches| batches.schema() == schema)
        {
            let statistics = calculate_statistics(&schema, &partitions);
            debug!("MemTable statistics: {:?}", statistics);

            Ok(Self {
                schema,
                batches: partitions,
                statistics,
            })
        } else {
            Err(DataFusionError::Plan(
                "Mismatch between schema and batches".to_string(),
            ))
        }
    }

    /// Create a mem table by reading from another data source
    pub async fn load(
<<<<<<< HEAD
        t: Arc<dyn TableProvider + Send + Sync>,
=======
        table_provider: Arc<dyn TableProvider + Send + Sync>,
>>>>>>> ad7aba4d
        batch_size: usize,
        output_partitions: Option<usize>,
    ) -> Result<Self> {
        let schema = table_provider.schema();
        let exec = table_provider.scan(&None, batch_size, &[])?;
        let partition_count = exec.output_partitioning().partition_count();

        let tasks = (0..partition_count)
            .map(|part_i| {
                let exec = exec.clone();
                tokio::spawn(async move {
                    let stream = exec.execute(part_i).await?;
                    common::collect(stream).await
                })
            })
            // this collect *is needed* so that the join below can
            // switch between tasks
            .collect::<Vec<_>>();

        let mut data: Vec<Vec<RecordBatch>> =
            Vec::with_capacity(exec.output_partitioning().partition_count());
        for task in tasks {
            let result = task.await.expect("MemTable::load could not join task")?;
            data.push(result);
        }

        let exec = MemoryExec::try_new(&data, schema.clone(), None)?;

        if let Some(num_partitions) = output_partitions {
            let exec = RepartitionExec::try_new(
                Arc::new(exec),
                Partitioning::RoundRobinBatch(num_partitions),
            )?;

            // execute and collect results
            let mut output_partitions = vec![];
            for i in 0..exec.output_partitioning().partition_count() {
                // execute this *output* partition and collect all batches
                let mut stream = exec.execute(i).await?;
                let mut batches = vec![];
                while let Some(result) = stream.next().await {
                    batches.push(result?);
                }
                output_partitions.push(batches);
            }

            return MemTable::try_new(schema.clone(), output_partitions);
        }
        MemTable::try_new(schema.clone(), data)
    }
}

impl TableProvider for MemTable {
    fn as_any(&self) -> &dyn Any {
        self
    }

    fn schema(&self) -> SchemaRef {
        self.schema.clone()
    }

    fn scan(
        &self,
        projection: &Option<Vec<usize>>,
        _batch_size: usize,
        _filters: &[Expr],
    ) -> Result<Arc<dyn ExecutionPlan>> {
        let columns: Vec<usize> = match projection {
            Some(p) => p.clone(),
            None => {
                let l = self.schema.fields().len();
                let mut v = Vec::with_capacity(l);
                for i in 0..l {
                    v.push(i);
                }
                v
            }
        };

        let projected_columns: Result<Vec<Field>> = columns
            .iter()
            .map(|i| {
                if *i < self.schema.fields().len() {
                    Ok(self.schema.field(*i).clone())
                } else {
                    Err(DataFusionError::Internal(
                        "Projection index out of range".to_string(),
                    ))
                }
            })
            .collect();

        let projected_schema = Arc::new(Schema::new(projected_columns?));

        Ok(Arc::new(MemoryExec::try_new(
            &self.batches.clone(),
            projected_schema,
            projection.clone(),
        )?))
    }

    fn statistics(&self) -> Statistics {
        self.statistics.clone()
    }
}

#[cfg(test)]
mod tests {
    use super::*;
    use arrow::array::Int32Array;
    use arrow::datatypes::{DataType, Field, Schema};
    use futures::StreamExt;

    #[tokio::test]
    async fn test_with_projection() -> Result<()> {
        let schema = Arc::new(Schema::new(vec![
            Field::new("a", DataType::Int32, false),
            Field::new("b", DataType::Int32, false),
            Field::new("c", DataType::Int32, false),
            Field::new("d", DataType::Int32, true),
        ]));

        let batch = RecordBatch::try_new(
            schema.clone(),
            vec![
                Arc::new(Int32Array::from(vec![1, 2, 3])),
                Arc::new(Int32Array::from(vec![4, 5, 6])),
                Arc::new(Int32Array::from(vec![7, 8, 9])),
                Arc::new(Int32Array::from(vec![None, None, Some(9)])),
            ],
        )?;

        let provider = MemTable::try_new(schema, vec![vec![batch]])?;

        assert_eq!(provider.statistics().num_rows, Some(3));
        assert_eq!(
            provider.statistics().column_statistics,
            Some(vec![
                ColumnStatistics {
                    null_count: Some(0)
                },
                ColumnStatistics {
                    null_count: Some(0)
                },
                ColumnStatistics {
                    null_count: Some(0)
                },
                ColumnStatistics {
                    null_count: Some(2)
                },
            ])
        );

        // scan with projection
        let exec = provider.scan(&Some(vec![2, 1]), 1024, &[])?;
        let mut it = exec.execute(0).await?;
        let batch2 = it.next().await.unwrap()?;
        assert_eq!(2, batch2.schema().fields().len());
        assert_eq!("c", batch2.schema().field(0).name());
        assert_eq!("b", batch2.schema().field(1).name());
        assert_eq!(2, batch2.num_columns());

        Ok(())
    }

    #[tokio::test]
    async fn test_without_projection() -> Result<()> {
        let schema = Arc::new(Schema::new(vec![
            Field::new("a", DataType::Int32, false),
            Field::new("b", DataType::Int32, false),
            Field::new("c", DataType::Int32, false),
        ]));

        let batch = RecordBatch::try_new(
            schema.clone(),
            vec![
                Arc::new(Int32Array::from(vec![1, 2, 3])),
                Arc::new(Int32Array::from(vec![4, 5, 6])),
                Arc::new(Int32Array::from(vec![7, 8, 9])),
            ],
        )?;

        let provider = MemTable::try_new(schema, vec![vec![batch]])?;

        let exec = provider.scan(&None, 1024, &[])?;
        let mut it = exec.execute(0).await?;
        let batch1 = it.next().await.unwrap()?;
        assert_eq!(3, batch1.schema().fields().len());
        assert_eq!(3, batch1.num_columns());

        Ok(())
    }

    #[test]
    fn test_invalid_projection() -> Result<()> {
        let schema = Arc::new(Schema::new(vec![
            Field::new("a", DataType::Int32, false),
            Field::new("b", DataType::Int32, false),
            Field::new("c", DataType::Int32, false),
        ]));

        let batch = RecordBatch::try_new(
            schema.clone(),
            vec![
                Arc::new(Int32Array::from(vec![1, 2, 3])),
                Arc::new(Int32Array::from(vec![4, 5, 6])),
                Arc::new(Int32Array::from(vec![7, 8, 9])),
            ],
        )?;

        let provider = MemTable::try_new(schema, vec![vec![batch]])?;

        let projection: Vec<usize> = vec![0, 4];

        match provider.scan(&Some(projection), 1024, &[]) {
            Err(DataFusionError::Internal(e)) => {
                assert_eq!("\"Projection index out of range\"", format!("{:?}", e))
            }
            _ => panic!("Scan should failed on invalid projection"),
        };

        Ok(())
    }

    #[test]
    fn test_schema_validation() -> Result<()> {
        let schema1 = Arc::new(Schema::new(vec![
            Field::new("a", DataType::Int32, false),
            Field::new("b", DataType::Int32, false),
            Field::new("c", DataType::Int32, false),
        ]));

        let schema2 = Arc::new(Schema::new(vec![
            Field::new("a", DataType::Int32, false),
            Field::new("b", DataType::Float64, false),
            Field::new("c", DataType::Int32, false),
        ]));

        let batch = RecordBatch::try_new(
            schema1,
            vec![
                Arc::new(Int32Array::from(vec![1, 2, 3])),
                Arc::new(Int32Array::from(vec![4, 5, 6])),
                Arc::new(Int32Array::from(vec![7, 8, 9])),
            ],
        )?;

        match MemTable::try_new(schema2, vec![vec![batch]]) {
            Err(DataFusionError::Plan(e)) => assert_eq!(
                "\"Mismatch between schema and batches\"",
                format!("{:?}", e)
            ),
            _ => panic!("MemTable::new should have failed due to schema mismatch"),
        }

        Ok(())
    }
}<|MERGE_RESOLUTION|>--- conflicted
+++ resolved
@@ -107,11 +107,7 @@
 
     /// Create a mem table by reading from another data source
     pub async fn load(
-<<<<<<< HEAD
-        t: Arc<dyn TableProvider + Send + Sync>,
-=======
         table_provider: Arc<dyn TableProvider + Send + Sync>,
->>>>>>> ad7aba4d
         batch_size: usize,
         output_partitions: Option<usize>,
     ) -> Result<Self> {
